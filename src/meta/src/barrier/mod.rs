--- conflicted
+++ resolved
@@ -382,7 +382,6 @@
                 notifiers.iter_mut().for_each(Notifier::notify_collected);
                 continue;
             }
-<<<<<<< HEAD
             let prev_epoch = Epoch::from(last_epoch);
             let new_epoch = prev_epoch.next();
             last_epoch = new_epoch.0;
@@ -391,17 +390,6 @@
                 "new{:?},prev{:?}",
                 new_epoch,
                 prev_epoch
-=======
-            let new_epoch = state.prev_epoch.next();
-            assert!(new_epoch > state.prev_epoch);
-            let command_ctx = CommandContext::new(
-                self.fragment_manager.clone(),
-                self.env.stream_client_pool_ref(),
-                &info,
-                &state.prev_epoch,
-                &new_epoch,
-                command,
->>>>>>> 944b9982
             );
 
             let env = self.env.clone();
@@ -422,7 +410,7 @@
                 let env = env.clone();
                 let command_ctx = CommandContext::new(
                     fragment_manager.clone(),
-                    env.stream_clients_ref(),
+                    env.stream_client_pool_ref(),
                     &info,
                     &prev_epoch,
                     &new_epoch,
@@ -573,11 +561,7 @@
                 };
                 let env = env.clone();
                 async move {
-<<<<<<< HEAD
-                    let mut client = env.stream_clients().get(node).await?;
-=======
-                    let mut client = self.env.stream_client_pool().get(node).await?;
->>>>>>> 944b9982
+                    let mut client = env.stream_client_pool().get(node).await?;
 
                     let request = InjectBarrierRequest {
                         request_id,
