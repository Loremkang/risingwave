// Copyright 2022 Singularity Data
//
// Licensed under the Apache License, Version 2.0 (the "License");
// you may not use this file except in compliance with the License.
// You may obtain a copy of the License at
//
// http://www.apache.org/licenses/LICENSE-2.0
//
// Unless required by applicable law or agreed to in writing, software
// distributed under the License is distributed on an "AS IS" BASIS,
// WITHOUT WARRANTIES OR CONDITIONS OF ANY KIND, either express or implied.
// See the License for the specific language governing permissions and
// limitations under the License.

use std::alloc::Layout;
use std::backtrace::Backtrace;
use std::convert::Infallible;
use std::error::Error;
use std::fmt::{Debug, Display, Formatter};
use std::io::Error as IoError;
use std::sync::Arc;

use memcomparable::Error as MemComparableError;
use mysql_async::Error as MySQLError;
use prost::Message;
use risingwave_pb::common::Status;
use risingwave_pb::ProstFieldNotFound;
use thiserror::Error;
use tokio::task::JoinError;
use tonic::metadata::{MetadataMap, MetadataValue};
use tonic::Code;

use crate::array::ArrayError;
use crate::util::value_encoding::error::ValueEncodingError;

/// Header used to store serialized [`RwError`] in grpc status.
pub const RW_ERROR_GRPC_HEADER: &str = "risingwave-error-bin";

pub type BoxedError = Box<dyn Error + Send + Sync>;
pub use anyhow::anyhow as anyhow_error;

#[derive(Debug, Clone, Copy)]
pub struct TrackingIssue(Option<u32>);

impl TrackingIssue {
    pub fn new(id: u32) -> Self {
        TrackingIssue(Some(id))
    }

    pub fn none() -> Self {
        TrackingIssue(None)
    }
}

impl From<u32> for TrackingIssue {
    fn from(id: u32) -> Self {
        TrackingIssue(Some(id))
    }
}

impl From<Option<u32>> for TrackingIssue {
    fn from(id: Option<u32>) -> Self {
        TrackingIssue(id)
    }
}

impl Display for TrackingIssue {
    fn fmt(&self, f: &mut Formatter<'_>) -> std::fmt::Result {
        match self.0 {
            Some(id) => write!(
                f,
                "Tracking issue: https://github.com/singularity-data/risingwave/issues/{}",
                id
            ),
            None => write!(f, "No tracking issue"),
        }
    }
}

#[derive(Error, Debug)]
pub enum ErrorCode {
    #[error("ok")]
    OK,
    #[error("Failed to alloc memory for layout: {layout:?}")]
    MemoryError { layout: Layout },
    #[error("internal error: {0}")]
    InternalError(String),
    #[error("connector error: {0}")]
    ConnectorError(String),
    #[error(transparent)]
    ProstError(prost::DecodeError),
    #[error("Feature is not yet implemented: {0}, {1}")]
    NotImplemented(String, TrackingIssue),
    #[error(transparent)]
    IoError(IoError),
    #[error("Storage error: {0:?}")]
    StorageError(
        #[backtrace]
        #[source]
        BoxedError,
    ),
    #[error("Expr error: {0:?}")]
    ExprError(BoxedError),
    #[error("Array error: {0:?}")]
    ArrayError(ArrayError),
    #[error("Stream error: {0:?}")]
    StreamError(
        #[backtrace]
        #[source]
        BoxedError,
    ),
    #[error("Parse error: {0}")]
    ParseError(String),
    #[error("Bind error: {0}")]
    BindError(String),
    #[error("Catalog error: {0}")]
    CatalogError(BoxedError),
    #[error("Out of range")]
    NumericValueOutOfRange,
    #[error("protocol error: {0}")]
    ProtocolError(String),
    #[error("Task not found")]
    TaskNotFound,
    #[error("Item not found: {0}")]
    ItemNotFound(String),
    #[error("Invalid input syntax: {0}")]
    InvalidInputSyntax(String),
    #[error("Can not compare in memory: {0}")]
    MemComparableError(MemComparableError),
    #[error("Error while de/se values: {0}")]
    ValueEncodingError(ValueEncodingError),
    #[error("Error while interact with meta service: {0}")]
    MetaError(String),
    #[error("Invalid value [{config_value:?}] for [{config_entry:?}]")]
    InvalidConfigValue {
        config_entry: String,
        config_value: String,
    },
    #[error("Invalid Parameter Value: {0}")]
    InvalidParameterValue(String),
    #[error("MySQL error: {0}")]
    MySQLError(MySQLError),

    /// This error occurs when the meta node receives heartbeat from a previous removed worker
    /// node. Currently we don't support re-register, and the worker node need a full restart.
    #[error("Unknown worker")]
    UnknownWorker,

    #[error("unrecognized configuration parameter \"{0}\"")]
    UnrecognizedConfigurationParameter(String),

    /// `Eof` represents an upstream node will not generate new data. This error is rare in our
    /// system, currently only used in the `BatchQueryExecutor` as an ephemeral solution.
    #[error("End of the stream")]
    Eof,

    #[error("Unknown error: {0}")]
    UnknownError(String),
}

pub fn internal_err(msg: impl Into<anyhow::Error>) -> RwError {
    ErrorCode::InternalError(msg.into().to_string()).into()
}

pub fn internal_error(msg: impl Into<String>) -> RwError {
    ErrorCode::InternalError(msg.into()).into()
}

pub fn parse_error(msg: impl Into<String>) -> RwError {
    ErrorCode::ParseError(msg.into()).into()
}

#[derive(Clone)]
pub struct RwError {
    inner: Arc<ErrorCode>,
    backtrace: Arc<Backtrace>,
}

impl From<RwError> for tonic::Status {
    fn from(err: RwError) -> Self {
        match *err.inner {
            ErrorCode::OK => tonic::Status::ok(err.to_string()),
            _ => {
                let bytes = {
                    let status = err.to_status();
                    let mut bytes = Vec::<u8>::with_capacity(status.encoded_len());
                    status.encode(&mut bytes).expect("Failed to encode status.");
                    bytes
                };
                let mut header = MetadataMap::new();
                header.insert_bin(RW_ERROR_GRPC_HEADER, MetadataValue::from_bytes(&bytes));
                tonic::Status::with_metadata(Code::Internal, err.to_string(), header)
            }
        }
    }
}

impl RwError {
    /// Converting to risingwave's status.
    ///
    /// We can't use grpc/tonic's library directly because we need to customized error code and
    /// information.
    fn to_status(&self) -> Status {
        // TODO: We need better error reporting for stacktrace.
        Status {
            code: self.inner.get_code() as i32,
            message: self.to_string(),
        }
    }

    pub fn inner(&self) -> &ErrorCode {
        &self.inner
    }
}

impl From<ErrorCode> for RwError {
    fn from(code: ErrorCode) -> Self {
        Self {
            inner: Arc::new(code),
            backtrace: Arc::new(Backtrace::capture()),
        }
    }
}

impl From<JoinError> for RwError {
    fn from(join_error: JoinError) -> Self {
        Self {
            inner: Arc::new(ErrorCode::InternalError(join_error.to_string())),
            backtrace: Arc::new(Backtrace::capture()),
        }
    }
}

impl From<prost::DecodeError> for RwError {
    fn from(prost_error: prost::DecodeError) -> Self {
        ErrorCode::ProstError(prost_error).into()
    }
}

impl From<MemComparableError> for RwError {
    fn from(mem_comparable_error: MemComparableError) -> Self {
        ErrorCode::MemComparableError(mem_comparable_error).into()
    }
}

impl From<ValueEncodingError> for RwError {
    fn from(value_encoding_error: ValueEncodingError) -> Self {
        ErrorCode::ValueEncodingError(value_encoding_error).into()
    }
}

impl From<MySQLError> for RwError {
    fn from(mysql_error: MySQLError) -> Self {
        ErrorCode::MySQLError(mysql_error).into()
    }
}

impl From<std::io::Error> for RwError {
    fn from(io_err: IoError) -> Self {
        ErrorCode::IoError(io_err).into()
    }
}

impl From<std::net::AddrParseError> for RwError {
    fn from(addr_parse_error: std::net::AddrParseError) -> Self {
        ErrorCode::InternalError(format!("failed to resolve address: {}", addr_parse_error)).into()
    }
}

impl From<anyhow::Error> for RwError {
    fn from(e: anyhow::Error) -> Self {
        ErrorCode::InternalError(e.to_error_str()).into()
    }
}

impl From<Infallible> for RwError {
    fn from(x: Infallible) -> Self {
        match x {}
    }
}

impl Debug for RwError {
    fn fmt(&self, f: &mut Formatter<'_>) -> std::fmt::Result {
        write!(
            f,
            "{}\n{}",
            self.inner,
            // Use inner error's backtrace by default, otherwise use the generated one in `From`.
            self.inner.backtrace().unwrap_or(&*self.backtrace)
        )
    }
}

impl Display for RwError {
    fn fmt(&self, f: &mut Formatter<'_>) -> std::fmt::Result {
        write!(f, "{}", self.inner)
    }
}

impl Error for RwError {
    fn source(&self) -> Option<&(dyn Error + 'static)> {
        Some(&self.inner)
    }
}

impl PartialEq for RwError {
    fn eq(&self, other: &Self) -> bool {
        self.inner == other.inner
    }
}

impl ErrorCode {
    fn get_code(&self) -> u32 {
        match self {
            ErrorCode::OK => 0,
            ErrorCode::InternalError(_) => 1,
            ErrorCode::MemoryError { .. } => 2,
            ErrorCode::StreamError(_) => 3,
            ErrorCode::NotImplemented(..) => 4,
            ErrorCode::IoError(_) => 5,
            ErrorCode::StorageError(_) => 6,
            ErrorCode::ParseError(_) => 7,
            ErrorCode::NumericValueOutOfRange => 8,
            ErrorCode::ProtocolError(_) => 9,
            ErrorCode::TaskNotFound => 10,
            ErrorCode::ProstError(_) => 11,
            ErrorCode::ItemNotFound(_) => 13,
            ErrorCode::InvalidInputSyntax(_) => 14,
            ErrorCode::MemComparableError(_) => 15,
            ErrorCode::ValueEncodingError(_) => 16,
            ErrorCode::InvalidConfigValue { .. } => 17,
            ErrorCode::MetaError(_) => 18,
            ErrorCode::CatalogError(..) => 21,
            ErrorCode::Eof => 22,
            ErrorCode::BindError(_) => 23,
            ErrorCode::UnknownWorker => 24,
            ErrorCode::ConnectorError(_) => 25,
            ErrorCode::InvalidParameterValue(_) => 26,
            ErrorCode::UnrecognizedConfigurationParameter(_) => 27,
            ErrorCode::ExprError(_) => 28,
<<<<<<< HEAD
            ErrorCode::MySQLError(_) => 29,
=======
            ErrorCode::ArrayError(_) => 29,
>>>>>>> cb2dbba1
            ErrorCode::UnknownError(_) => 101,
        }
    }
}

impl PartialEq for ErrorCode {
    fn eq(&self, other: &Self) -> bool {
        match (self, other) {
            (&ErrorCode::OK, &ErrorCode::OK) => true,
            (&ErrorCode::MemoryError { layout }, &ErrorCode::MemoryError { layout: layout2 }) => {
                layout == layout2
            }
            (&ErrorCode::InternalError(ref msg), &ErrorCode::InternalError(ref msg2)) => {
                msg == msg2
            }
            (_, _) => false,
        }
    }
}

impl From<ProstFieldNotFound> for RwError {
    fn from(err: ProstFieldNotFound) -> Self {
        ErrorCode::InternalError(format!(
            "Failed to decode prost: field not found `{}`",
            err.0
        ))
        .into()
    }
}

/// Convert `RwError` into `tonic::Status`. Generally used in `map_err`.
pub fn tonic_err(err: impl Into<RwError>) -> tonic::Status {
    err.into().into()
}

pub type Result<T> = std::result::Result<T, RwError>;

/// A helper to convert a third-party error to string.
pub trait ToErrorStr {
    fn to_error_str(self) -> String;
}

pub trait ToRwResult<T, E> {
    fn to_rw_result(self) -> Result<T>;

    fn to_rw_result_with(self, func: impl FnOnce() -> String) -> Result<T>;
}

impl<T, E: ToErrorStr> ToRwResult<T, E> for std::result::Result<T, E> {
    fn to_rw_result(self) -> Result<T> {
        self.map_err(|e| ErrorCode::InternalError(e.to_error_str()).into())
    }

    fn to_rw_result_with(self, func: impl FnOnce() -> String) -> Result<T> {
        self.map_err(|e| {
            ErrorCode::InternalError(format!("{}: {}", func(), e.to_error_str())).into()
        })
    }
}

impl ToErrorStr for tonic::Status {
    /// [`tonic::Status`] means no transportation error but only application-level failure.
    /// In this case we focus on the message rather than other fields.
    fn to_error_str(self) -> String {
        self.message().to_string()
    }
}

impl ToErrorStr for tonic::transport::Error {
    fn to_error_str(self) -> String {
        format!("tonic transport error: {}", self)
    }
}

impl<T> ToErrorStr for std::sync::mpsc::SendError<T> {
    fn to_error_str(self) -> String {
        self.to_string()
    }
}

impl<T> ToErrorStr for tokio::sync::mpsc::error::SendError<T> {
    fn to_error_str(self) -> String {
        self.to_string()
    }
}

impl ToErrorStr for anyhow::Error {
    fn to_error_str(self) -> String {
        self.to_string()
    }
}

/// Util macro for generating error when condition check failed.
///
/// # Case 1: Expression only.
/// ```ignore
/// ensure!(a < 0);
/// ```
/// This will generate following error:
/// ```ignore
/// anyhow!("a < 0").into()
/// ```
///
/// # Case 2: Error message only.
/// ```ignore
/// ensure!(a < 0, "a should not be negative!");
/// ```
/// This will generate following error:
/// ```ignore
/// anyhow!("a should not be negative!").into();
/// ```
///
/// # Case 3: Error message with argument.
/// ```ignore
/// ensure!(a < 0, "a should not be negative, value: {}", 1);
/// ```
/// This will generate following error:
/// ```ignore
/// anyhow!("a should not be negative, value: 1").into();
/// ```
///
/// # Case 4: Error code.
/// ```ignore
/// ensure!(a < 0, ErrorCode::MemoryError { layout });
/// ```
/// This will generate following error:
/// ```ignore
/// ErrorCode::MemoryError { layout }.into();
/// ```
#[macro_export]
macro_rules! ensure {
    ($cond:expr $(,)?) => {
        if !$cond {
            return Err($crate::error::anyhow_error!(stringify!($cond)).into());
        }
    };
    ($cond:expr, $msg:literal $(,)?) => {
        if !$cond {
            return Err($crate::error::anyhow_error!($msg).into());
        }
    };
    ($cond:expr, $fmt:expr, $($arg:tt)*) => {
        if !$cond {
            return Err($crate::error::anyhow_error!($fmt, $($arg)*).into());
        }
    };
    ($cond:expr, $error_code:expr) => {
        if !$cond {
            return Err($error_code.into());
        }
    };
}

/// Util macro to generate error when the two arguments are not equal.
#[macro_export]
macro_rules! ensure_eq {
    ($left:expr, $right:expr) => {
        match (&$left, &$right) {
            (left_val, right_val) => {
                if !(left_val == right_val) {
                    $crate::bail!(
                        "{} == {} assertion failed ({} is {}, {} is {})",
                        stringify!($left),
                        stringify!($right),
                        stringify!($left),
                        &*left_val,
                        stringify!($right),
                        &*right_val,
                    );
                }
            }
        }
    };
}

#[macro_export]
macro_rules! bail {
    ($msg:literal $(,)?) => {
        return Err($crate::error::anyhow_error!($msg).into())
    };
    ($err:expr $(,)?) => {
        return Err($crate::error::anyhow_error!($err).into())
    };
    ($fmt:expr, $($arg:tt)*) => {
        return Err($crate::error::anyhow_error!($fmt, $($arg)*).into())
    };
}

#[cfg(test)]
mod tests {
    use std::convert::Into;
    use std::result::Result::Err;

    use super::*;
    use crate::error::ErrorCode::InternalError;

    #[test]
    fn test_display_ok() {
        let ret: RwError = ErrorCode::OK.into();
        println!("Error: {}", ret);
    }

    #[test]
    fn test_display_internal_error() {
        let internal_error = ErrorCode::InternalError("some thing bad happened!".to_string());
        println!("{:?}", RwError::from(internal_error));
    }

    #[test]
    fn test_ensure() {
        let a = 1;

        {
            let err_msg = "a < 0";
            let error = (|| {
                ensure!(a < 0);
                Ok(())
            })();

            assert_eq!(
                Err(RwError::from(InternalError(err_msg.to_string()))),
                error
            );
        }

        {
            let err_msg = "error msg without args";
            let error = (|| {
                ensure!(a < 0, "error msg without args");
                Ok(())
            })();
            assert_eq!(
                Err(RwError::from(InternalError(err_msg.to_string()))),
                error
            );
        }

        {
            let error = (|| {
                ensure!(a < 0, "error msg with args: {}", "xx");
                Ok(())
            })();
            assert_eq!(
                Err(RwError::from(InternalError(format!(
                    "error msg with args: {}",
                    "xx"
                )))),
                error
            );
        }

        {
            let layout = Layout::new::<u64>();
            let expected_error = ErrorCode::MemoryError { layout };
            let error = (|| {
                ensure!(a < 0, ErrorCode::MemoryError { layout });
                Ok(())
            })();
            assert_eq!(Err(RwError::from(expected_error)), error);
        }
    }

    #[test]
    fn test_ensure_eq() {
        fn ensure_a_equals_b() -> Result<()> {
            let a = 1;
            let b = 2;
            ensure_eq!(a, b);
            Ok(())
        }
        let err = ensure_a_equals_b().unwrap_err();
        assert_eq!(
            err.to_string(),
            "internal error: a == b assertion failed (a is 1, b is 2)"
        );
    }

    #[test]
    fn test_into() {
        use tonic::{Code, Status};
        fn check_grpc_error(ec: ErrorCode, grpc_code: Code) {
            assert_eq!(Status::from(RwError::from(ec)).code(), grpc_code);
        }

        check_grpc_error(ErrorCode::TaskNotFound, Code::Internal);
        check_grpc_error(ErrorCode::InternalError(String::new()), Code::Internal);
        check_grpc_error(
            ErrorCode::NotImplemented(String::new(), None.into()),
            Code::Internal,
        );
    }

    #[test]
    fn test_to_rw_result() {
        let res: core::result::Result<(), anyhow::Error> = Err(anyhow::Error::new(
            std::io::Error::new(std::io::ErrorKind::Interrupted, "abc"),
        ));
        assert_eq!(
            res.to_rw_result().unwrap_err().to_string(),
            "internal error: abc"
        );
    }
}<|MERGE_RESOLUTION|>--- conflicted
+++ resolved
@@ -338,11 +338,8 @@
             ErrorCode::InvalidParameterValue(_) => 26,
             ErrorCode::UnrecognizedConfigurationParameter(_) => 27,
             ErrorCode::ExprError(_) => 28,
-<<<<<<< HEAD
-            ErrorCode::MySQLError(_) => 29,
-=======
             ErrorCode::ArrayError(_) => 29,
->>>>>>> cb2dbba1
+            ErrorCode::MySQLError(_) => 30,
             ErrorCode::UnknownError(_) => 101,
         }
     }
