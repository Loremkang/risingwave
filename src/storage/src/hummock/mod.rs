// Copyright 2022 Singularity Data
//
// Licensed under the Apache License, Version 2.0 (the "License");
// you may not use this file except in compliance with the License.
// You may obtain a copy of the License at
//
// http://www.apache.org/licenses/LICENSE-2.0
//
// Unless required by applicable law or agreed to in writing, software
// distributed under the License is distributed on an "AS IS" BASIS,
// WITHOUT WARRANTIES OR CONDITIONS OF ANY KIND, either express or implied.
// See the License for the specific language governing permissions and
// limitations under the License.

//! Hummock is the state store of the streaming system.

use std::fmt;
use std::sync::Arc;
use std::time::Duration;

use bytes::Bytes;
use risingwave_common::config::StorageConfig;
use risingwave_hummock_sdk::*;
use risingwave_rpc_client::HummockMetaClient;

mod cache;
pub use cache::block_cache::*;
pub use cache::tiered_cache::*;

mod sstable;
pub use sstable::*;

pub mod compaction_executor;
pub mod compaction_group_client;
pub mod compactor;
pub mod conflict_detector;
mod error;
pub mod hummock_meta_client;
pub mod iterator;
mod local_version;
pub mod local_version_manager;
pub mod shared_buffer;
pub mod sstable_store;
mod state_store;
#[cfg(any(test, feature = "test"))]
pub mod test_utils;
mod utils;
pub mod vacuum;
pub mod value;

<<<<<<< HEAD
=======
#[cfg(target_os = "linux")]
pub mod file_cache;

use std::collections::HashMap;

>>>>>>> c768a218
pub use error::*;
use parking_lot::RwLock;
pub use risingwave_common::cache::{CachableEntry, LookupResult, LruCache};
use risingwave_common::catalog::TableId;
use risingwave_hummock_sdk::slice_transform::SliceTransformImpl;
use value::*;

use self::iterator::HummockIterator;
use self::key::user_key;
pub use self::sstable_store::*;
pub use self::state_store::HummockStateStoreIter;
use super::monitor::StateStoreMetrics;
use crate::hummock::compaction_group_client::CompactionGroupClient;
use crate::hummock::conflict_detector::ConflictDetector;
use crate::hummock::iterator::ReadOptions;
use crate::hummock::local_version_manager::LocalVersionManager;
use crate::hummock::sstable_store::{SstableStoreRef, TableHolder};
use crate::monitor::StoreLocalStatistic;

/// Hummock is the state store backend.
#[derive(Clone)]
pub struct HummockStorage {
    options: Arc<StorageConfig>,

    local_version_manager: Arc<LocalVersionManager>,

    hummock_meta_client: Arc<dyn HummockMetaClient>,

    sstable_store: SstableStoreRef,

    /// Statistics
    stats: Arc<StateStoreMetrics>,

    compaction_group_client: Arc<dyn CompactionGroupClient>,
}

impl HummockStorage {
    /// Creates a [`HummockStorage`] with default stats. Should only be used by tests.
    pub async fn with_default_stats(
        options: Arc<StorageConfig>,
        sstable_store: SstableStoreRef,
        hummock_meta_client: Arc<dyn HummockMetaClient>,
        hummock_metrics: Arc<StateStoreMetrics>,
        compaction_group_client: Arc<dyn CompactionGroupClient>,
    ) -> HummockResult<Self> {
        Self::new(
            options,
            sstable_store,
            hummock_meta_client,
            hummock_metrics,
            compaction_group_client,
            Arc::new(RwLock::new(HashMap::new())),
        )
        .await
    }

    /// Creates a [`HummockStorage`].
    pub async fn new(
        options: Arc<StorageConfig>,
        sstable_store: SstableStoreRef,
        hummock_meta_client: Arc<dyn HummockMetaClient>,
        // TODO: separate `HummockStats` from `StateStoreMetrics`.
        stats: Arc<StateStoreMetrics>,
        compaction_group_client: Arc<dyn CompactionGroupClient>,
        table_id_to_slice_transform: Arc<RwLock<HashMap<u32, SliceTransformImpl>>>,
    ) -> HummockResult<Self> {
        // For conflict key detection. Enabled by setting `write_conflict_detection_enabled` to
        // true in `StorageConfig`
        let write_conflict_detector = ConflictDetector::new_from_config(options.clone());

        let local_version_manager = LocalVersionManager::new(
            options.clone(),
            sstable_store.clone(),
            stats.clone(),
            hummock_meta_client.clone(),
            write_conflict_detector,
            table_id_to_slice_transform,
        )
        .await;

        let instance = Self {
            options: options.clone(),
            local_version_manager,
            hummock_meta_client,
            sstable_store,
            stats,
            compaction_group_client,
        };
        Ok(instance)
    }

    async fn get_from_table(
        &self,
        sstable: TableHolder,
        internal_key: &[u8],
        key: &[u8],
        read_options: Arc<ReadOptions>,
        stats: &mut StoreLocalStatistic,
    ) -> HummockResult<Option<Option<Bytes>>> {
        if sstable.value().surely_not_have_user_key(key) {
            stats.bloom_filter_true_negative_count += 1;
            return Ok(None);
        }
        // Might have the key, take it as might positive.
        stats.bloom_filter_might_positive_count += 1;
        let mut iter = SstableIterator::create(sstable, self.sstable_store.clone(), read_options);
        iter.seek(internal_key).await?;
        // Iterator has seeked passed the borders.
        if !iter.is_valid() {
            return Ok(None);
        }

        // Iterator gets us the key, we tell if it's the key we want
        // or key next to it.
        let value = match user_key(iter.key()) == key {
            true => Some(iter.value().into_user_value().map(Bytes::copy_from_slice)),
            false => None,
        };
        iter.collect_local_statistic(stats);
        Ok(value)
    }

    pub fn hummock_meta_client(&self) -> &Arc<dyn HummockMetaClient> {
        &self.hummock_meta_client
    }

    pub fn options(&self) -> &Arc<StorageConfig> {
        &self.options
    }

    pub fn sstable_store(&self) -> SstableStoreRef {
        self.sstable_store.clone()
    }

    pub fn local_version_manager(&self) -> &Arc<LocalVersionManager> {
        &self.local_version_manager
    }

    async fn get_compaction_group_id(&self, table_id: TableId) -> HummockResult<CompactionGroupId> {
        match tokio::time::timeout(
            Duration::from_secs(10),
            self.compaction_group_client
                .get_compaction_group_id(table_id.table_id),
        )
        .await
        {
            Err(_) => Err(HummockError::other(format!(
                "get_compaction_group_id {} timeout",
                table_id
            ))),
            Ok(resp) => resp,
        }
    }
}

impl fmt::Debug for HummockStorage {
    fn fmt(&self, _f: &mut fmt::Formatter<'_>) -> fmt::Result {
        todo!()
    }
}<|MERGE_RESOLUTION|>--- conflicted
+++ resolved
@@ -48,14 +48,8 @@
 pub mod vacuum;
 pub mod value;
 
-<<<<<<< HEAD
-=======
-#[cfg(target_os = "linux")]
-pub mod file_cache;
-
 use std::collections::HashMap;
 
->>>>>>> c768a218
 pub use error::*;
 use parking_lot::RwLock;
 pub use risingwave_common::cache::{CachableEntry, LookupResult, LruCache};
