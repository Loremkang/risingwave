// Copyright 2022 Singularity Data
//
// Licensed under the Apache License, Version 2.0 (the "License");
// you may not use this file except in compliance with the License.
// You may obtain a copy of the License at
//
// http://www.apache.org/licenses/LICENSE-2.0
//
// Unless required by applicable law or agreed to in writing, software
// distributed under the License is distributed on an "AS IS" BASIS,
// WITHOUT WARRANTIES OR CONDITIONS OF ANY KIND, either express or implied.
// See the License for the specific language governing permissions and
// limitations under the License.

use std::collections::BTreeMap;
use std::sync::atomic::{AtomicU64, AtomicUsize, Ordering};
use std::sync::Arc;

use futures::future::{select, Either};
use futures::FutureExt;
use parking_lot::RwLock;
use risingwave_common::config::StorageConfig;
use risingwave_hummock_sdk::compaction_group::hummock_version_ext::HummockVersionExt;
use risingwave_hummock_sdk::compaction_group::StaticCompactionGroupId;
use risingwave_hummock_sdk::{CompactionGroupId, HummockEpoch};
use risingwave_pb::hummock::pin_version_response::Payload;
use tokio::spawn;
use tokio::sync::{mpsc, oneshot};
use tracing::{error, info};

use crate::hummock::compactor::{compact, Context};
use crate::hummock::conflict_detector::ConflictDetector;
use crate::hummock::event_handler::uploader::{
    HummockUploader, TaskInfo, TaskPayload, UploaderEvent,
};
use crate::hummock::event_handler::HummockEvent;
use crate::hummock::local_version::pinned_version::PinnedVersion;
use crate::hummock::shared_buffer::UncommittedData;
use crate::hummock::store::version::{
    HummockReadVersion, StagingData, StagingSstableInfo, VersionUpdate,
};
use crate::hummock::utils::validate_table_key_range;
use crate::hummock::{HummockError, HummockResult, MemoryLimiter, SstableIdManagerRef, TrackerId};
use crate::store::SyncResult;

#[derive(Clone)]
pub struct BufferTracker {
    flush_threshold: usize,
    global_buffer: Arc<MemoryLimiter>,
    global_upload_task_size: Arc<AtomicUsize>,
}

impl BufferTracker {
    pub fn from_storage_config(config: &StorageConfig) -> Self {
        let capacity = config.shared_buffer_capacity_mb as usize * (1 << 20);
        let flush_threshold = capacity * 4 / 5;
        Self {
            flush_threshold,
            global_buffer: Arc::new(MemoryLimiter::new(capacity as u64)),
            global_upload_task_size: Arc::new(AtomicUsize::new(0)),
        }
    }

    pub fn get_buffer_size(&self) -> usize {
        self.global_buffer.get_memory_usage() as usize
    }

    pub fn get_memory_limiter(&self) -> &Arc<MemoryLimiter> {
        &self.global_buffer
    }

    pub fn global_upload_task_size(&self) -> &Arc<AtomicUsize> {
        &self.global_upload_task_size
    }

    /// Return true when the buffer size minus current upload task size is still greater than the
    /// flush threshold.
    pub fn need_more_flush(&self) -> bool {
        self.get_buffer_size()
            > self.flush_threshold + self.global_upload_task_size.load(Ordering::Relaxed)
    }
}

pub struct HummockEventHandler {
    sstable_id_manager: SstableIdManagerRef,
    hummock_event_rx: mpsc::UnboundedReceiver<HummockEvent>,
    pending_sync_requests: BTreeMap<HummockEpoch, oneshot::Sender<HummockResult<SyncResult>>>,

    // TODO: replace it with hashmap<id, read_version>
    read_version: Arc<RwLock<HummockReadVersion>>,

    version_update_notifier_tx: Arc<tokio::sync::watch::Sender<HummockEpoch>>,
    seal_epoch: Arc<AtomicU64>,
    pinned_version: PinnedVersion,
    write_conflict_detector: Option<Arc<ConflictDetector>>,

    uploader: HummockUploader,
}

async fn flush_imms(
    payload: TaskPayload,
    task_info: TaskInfo,
    compactor_context: Arc<crate::hummock::compactor::Context>,
) -> HummockResult<StagingSstableInfo> {
    for epoch in &task_info.epochs {
        let _ = compactor_context
            .sstable_id_manager
            .add_watermark_sst_id(Some(*epoch))
            .await
            .inspect_err(|e| {
                error!("unable to set watermark sst id. epoch: {}, {:?}", epoch, e);
            });
    }
    let sstable_infos = compact(
        compactor_context,
        payload
            .into_iter()
            .map(|imm| vec![UncommittedData::Batch(imm)])
            .collect(),
        task_info.compaction_group_index,
    )
    .await?
    .into_iter()
    .map(|(_, sstable_info)| sstable_info)
    .collect();
    Ok(StagingSstableInfo::new(
        sstable_infos,
        task_info.epochs,
        task_info.imm_ids,
        task_info.task_size,
    ))
}

impl HummockEventHandler {
    pub fn new(
        hummock_event_rx: mpsc::UnboundedReceiver<HummockEvent>,
        pinned_version: PinnedVersion,
        compactor_context: Arc<Context>,
    ) -> Self {
        let read_version = Arc::new(RwLock::new(HummockReadVersion::new(pinned_version.clone())));
        let seal_epoch = Arc::new(AtomicU64::new(pinned_version.max_committed_epoch()));
        let (version_update_notifier_tx, _) =
            tokio::sync::watch::channel(pinned_version.max_committed_epoch());
        let version_update_notifier_tx = Arc::new(version_update_notifier_tx);
        let sstable_id_manager = compactor_context.sstable_id_manager.clone();
        let buffer_tracker = BufferTracker::from_storage_config(&compactor_context.options);
        let write_conflict_detector = ConflictDetector::new_from_config(&compactor_context.options);
        let uploader = HummockUploader::new(
            pinned_version.clone(),
            Arc::new(move |payload, task_info| {
                spawn(flush_imms(payload, task_info, compactor_context.clone()))
            }),
            buffer_tracker,
        );
        Self {
            sstable_id_manager,
            hummock_event_rx,
            pending_sync_requests: Default::default(),
            read_version,
            version_update_notifier_tx,
            seal_epoch,
            pinned_version,
            write_conflict_detector,
            uploader,
        }
    }

    pub fn sealed_epoch(&self) -> Arc<AtomicU64> {
        self.seal_epoch.clone()
    }

    pub fn version_update_notifier_tx(&self) -> Arc<tokio::sync::watch::Sender<HummockEpoch>> {
        self.version_update_notifier_tx.clone()
    }

    pub fn read_version(&self) -> Arc<RwLock<HummockReadVersion>> {
        self.read_version.clone()
    }

    pub fn buffer_tracker(&self) -> &BufferTracker {
        self.uploader.buffer_tracker()
    }
}

impl HummockEventHandler {
    async fn next_event(&mut self) -> Option<Either<UploaderEvent, HummockEvent>> {
        match select(
            self.uploader.next_event(),
            self.hummock_event_rx.recv().boxed(),
        )
        .await
        {
            Either::Left((event, _)) => Some(Either::Left(event)),
            Either::Right((event, _)) => event.map(Either::Right),
        }
    }
}

// Handler for different events
impl HummockEventHandler {
    fn handle_epoch_synced(&mut self, epoch: HummockEpoch) {
        let result = self
            .uploader
            .get_synced_data(epoch)
            .expect("data just synced. must exist");
        if let Ok(staging_sstable_infos) = &result {
            let mut read_version_guard = self.read_version.write();
            staging_sstable_infos
                .iter()
                // Take rev because newer data come first in `staging_sstable_infos` but we apply
                // older data first
                .rev()
                .for_each(|staging_sstable_info| {
                    read_version_guard.update(VersionUpdate::Staging(StagingData::Sst(
                        staging_sstable_info.clone(),
                    )))
                });
        }
        // clear the pending sync epoch that is older than newly synced epoch
        while let Some((smallest_pending_sync_epoch, _)) =
            self.pending_sync_requests.first_key_value()
        {
            if *smallest_pending_sync_epoch > epoch {
                // The smallest pending sync epoch has not synced yet. Wait later
                break;
            }
            let (pending_sync_epoch, result_sender) =
                self.pending_sync_requests.pop_first().expect("must exist");
            if pending_sync_epoch == epoch {
                send_sync_result(result_sender, to_sync_result(result));
                break;
            } else {
                send_sync_result(
                    result_sender,
                    Err(HummockError::other(format!(
                        "epoch {} is not a checkpoint epoch",
                        pending_sync_epoch
                    ))),
                );
            }
        }
    }

    fn handle_data_spilled(&mut self, staging_sstable_info: StagingSstableInfo) {
        self.read_version
            .write()
            .update(VersionUpdate::Staging(StagingData::Sst(
                staging_sstable_info,
            )));
    }

    fn handle_await_sync_epoch(
        &mut self,
        new_sync_epoch: HummockEpoch,
        sync_result_sender: oneshot::Sender<HummockResult<SyncResult>>,
    ) {
        // The epoch to sync has been committed already.
        if new_sync_epoch <= self.uploader.max_committed_epoch() {
            send_sync_result(
                sync_result_sender,
                Err(HummockError::other(format!(
                    "epoch {} has been committed. {}",
                    new_sync_epoch,
                    self.uploader.max_committed_epoch()
                ))),
            );
            return;
        }
        // The epoch has been synced
        if new_sync_epoch <= self.uploader.max_synced_epoch() {
            if let Some(result) = self.uploader.get_synced_data(new_sync_epoch) {
                let result = to_sync_result(result);
                send_sync_result(sync_result_sender, result);
            } else {
                send_sync_result(
                    sync_result_sender,
                    Err(HummockError::other(
                        "the requested sync epoch is not a checkpoint epoch",
                    )),
                );
            }
            return;
        }

        // If the epoch is not synced, we add to the `pending_sync_requests` anyway. If the epoch is
        // not a checkpoint epoch, it will be clear with the max synced epoch bumps up.
        if let Some(old_sync_result_sender) = self
            .pending_sync_requests
            .insert(new_sync_epoch, sync_result_sender)
        {
            let _ = old_sync_result_sender
                .send(Err(HummockError::other(
                    "the sync rx is overwritten by an new rx",
                )))
                .inspect_err(|e| {
                    error!(
                        "unable to send sync result: {}. Err: {:?}",
                        new_sync_epoch, e
                    );
                });
        }
    }

    fn handle_clear(&mut self, notifier: oneshot::Sender<()>) {
        self.uploader.clear();

        for (epoch, result_sender) in self.pending_sync_requests.drain_filter(|_, _| true) {
            send_sync_result(
                result_sender,
                Err(HummockError::other(format!(
                    "the sync epoch {} has been cleared",
                    epoch
                ))),
            );
        }

<<<<<<< HEAD
        // Clear read version
=======
        // Clear shared buffer
        self.local_version_manager
            .local_version
            .write()
            .clear_shared_buffer();
>>>>>>> c5b74dae
        self.read_version.write().clear_uncommitted();
        self.sstable_id_manager
            .remove_watermark_sst_id(TrackerId::Epoch(HummockEpoch::MAX));

        // Notify completion of the Clear event.
        notifier.send(()).unwrap();
    }

    fn handle_version_update(&mut self, version_payload: Payload) {
        let prev_max_committed_epoch = self.pinned_version.max_committed_epoch();
        let newly_pinned_version = match version_payload {
            Payload::VersionDeltas(version_deltas) => {
                let mut version_to_apply = self.pinned_version.version();
                for version_delta in &version_deltas.version_deltas {
                    assert_eq!(version_to_apply.id, version_delta.prev_id);
                    version_to_apply.apply_version_delta(version_delta);
                }
                version_to_apply
            }
            Payload::PinnedVersion(version) => version,
        };

        validate_table_key_range(&newly_pinned_version);

        self.pinned_version = self.pinned_version.new_pin_version(newly_pinned_version);

        self.read_version
            .write()
            .update(VersionUpdate::CommittedSnapshot(
                self.pinned_version.clone(),
            ));

        let max_committed_epoch = self.pinned_version.max_committed_epoch();

        // only notify local_version_manager when MCE change
        self.version_update_notifier_tx.send_if_modified(|state| {
            assert_eq!(prev_max_committed_epoch, *state);
            if max_committed_epoch > *state {
                *state = max_committed_epoch;
                true
            } else {
                false
            }
        });

        if let Some(conflict_detector) = self.write_conflict_detector.as_ref() {
            conflict_detector.set_watermark(self.pinned_version.max_committed_epoch());
        }
        self.sstable_id_manager
            .remove_watermark_sst_id(TrackerId::Epoch(self.pinned_version.max_committed_epoch()));

        self.uploader
            .update_pinned_version(self.pinned_version.clone());
    }
}

impl HummockEventHandler {
    pub async fn start_hummock_event_handler_worker(mut self) {
        while let Some(event) = self.next_event().await {
            match event {
                Either::Left(event) => match event {
                    UploaderEvent::SyncFinish(epoch) => {
                        self.handle_epoch_synced(epoch);
                    }
                    UploaderEvent::DataSpilled(staging_sstable_info) => {
                        self.handle_data_spilled(staging_sstable_info);
                    }
                },
                Either::Right(event) => match event {
                    HummockEvent::BufferMayFlush => {
                        self.uploader.try_flush();
                    }
                    HummockEvent::AwaitSyncEpoch {
                        new_sync_epoch,
                        sync_result_sender,
                    } => {
                        self.handle_await_sync_epoch(new_sync_epoch, sync_result_sender);
                    }
                    HummockEvent::Clear(notifier) => {
                        self.handle_clear(notifier);
                    }
                    HummockEvent::Shutdown => {
                        info!("buffer tracker shutdown");
                        break;
                    }

                    HummockEvent::VersionUpdate(version_payload) => {
                        self.handle_version_update(version_payload);
                    }

                    HummockEvent::ImmToUploader(imm) => {
                        self.uploader.add_imm(imm);
                    }

                    HummockEvent::SealEpoch {
                        epoch,
                        is_checkpoint,
                    } => {
                        self.uploader.seal_epoch(epoch);
                        if is_checkpoint {
                            self.uploader.start_sync_epoch(epoch);
                        }
                        self.seal_epoch.store(epoch, Ordering::SeqCst);
                    }
                    #[cfg(any(test, feature = "test"))]
                    HummockEvent::FlushEvent(sender) => {
                        let _ = sender.send(()).inspect_err(|e| {
                            error!("unable to send flush result: {:?}", e);
                        });
                    }
                },
            };
        }
    }
}

fn send_sync_result(
    sender: oneshot::Sender<HummockResult<SyncResult>>,
    result: HummockResult<SyncResult>,
) {
    let _ = sender.send(result).inspect_err(|e| {
        error!("unable to send sync result. Err: {:?}", e);
    });
}

fn to_sync_result(
    staging_sstable_infos: &HummockResult<Vec<StagingSstableInfo>>,
) -> HummockResult<SyncResult> {
    match staging_sstable_infos {
        Ok(staging_sstable_infos) => {
            let sync_size = staging_sstable_infos
                .iter()
                .map(StagingSstableInfo::imm_size)
                .sum();
            Ok(SyncResult {
                sync_size,
                uncommitted_ssts: staging_sstable_infos
                    .iter()
                    .flat_map(|staging_sstable_info| staging_sstable_info.sstable_infos().clone())
                    .map(|sstable_info| {
                        (
                            StaticCompactionGroupId::StateDefault as CompactionGroupId,
                            sstable_info,
                        )
                    })
                    .collect(),
            })
        }
        Err(e) => Err(HummockError::other(format!("sync task failed for {:?}", e))),
    }
}<|MERGE_RESOLUTION|>--- conflicted
+++ resolved
@@ -314,15 +314,7 @@
             );
         }
 
-<<<<<<< HEAD
         // Clear read version
-=======
-        // Clear shared buffer
-        self.local_version_manager
-            .local_version
-            .write()
-            .clear_shared_buffer();
->>>>>>> c5b74dae
         self.read_version.write().clear_uncommitted();
         self.sstable_id_manager
             .remove_watermark_sst_id(TrackerId::Epoch(HummockEpoch::MAX));
