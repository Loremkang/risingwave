--- conflicted
+++ resolved
@@ -448,13 +448,8 @@
         hummock_meta_client: Arc<dyn HummockMetaClient>,
     ) {
         if let Some(vacuum_task) = vacuum_task {
-<<<<<<< HEAD
-            tracing::debug!("Try to vacuum SSTs {:?}", vacuum_task.sstable_ids);
+            tracing::info!("Try to vacuum SSTs {:?}", vacuum_task.sstable_ids);
             match Vacuum::vacuum_remote(
-=======
-            tracing::info!("Try to vacuum SSTs {:?}", vacuum_task.sstable_ids);
-            match Vacuum::vacuum(
->>>>>>> 74f08c6a
                 sstable_store.clone(),
                 vacuum_task,
                 hummock_meta_client.clone(),
