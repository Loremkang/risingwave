// Copyright 2022 Singularity Data
//
// Licensed under the Apache License, Version 2.0 (the "License");
// you may not use this file except in compliance with the License.
// You may obtain a copy of the License at
//
// http://www.apache.org/licenses/LICENSE-2.0
//
// Unless required by applicable law or agreed to in writing, software
// distributed under the License is distributed on an "AS IS" BASIS,
// WITHOUT WARRANTIES OR CONDITIONS OF ANY KIND, either express or implied.
// See the License for the specific language governing permissions and
// limitations under the License.

use std::future::Future;
use std::ops::Bound;
use std::sync::Arc;

use bytes::Bytes;
#[cfg(not(madsim))]
use minitrace::future::FutureExt;
use parking_lot::RwLock;
use tokio::sync::mpsc;

use super::version::{HummockReadVersion, StagingData, VersionUpdate};
use crate::error::StorageResult;
use crate::hummock::event_handler::HummockEvent;
use crate::hummock::iterator::{
    ConcatIteratorInner, Forward, HummockIteratorUnion, OrderedMergeIteratorInner,
    UnorderedMergeIteratorInner, UserIterator,
};
use crate::hummock::shared_buffer::shared_buffer_batch::{
    SharedBufferBatch, SharedBufferBatchIterator,
};
#[cfg(any(test, feature = "test"))]
use crate::hummock::sstable_store::SstableStoreRef;
use crate::hummock::store::version::{read_filter_for_local, HummockVersionReader};
use crate::hummock::{MemoryLimiter, SstableIterator};
use crate::monitor::{StateStoreMetrics, StoreLocalStatistic};
use crate::storage_value::StorageValue;
use crate::store::{
    GetFutureTrait, IngestBatchFutureTrait, IterFutureTrait, LocalStateStore, ReadOptions,
    StateStoreRead, StateStoreWrite, WriteOptions,
};
use crate::{
    define_state_store_read_associated_type, define_state_store_write_associated_type,
    StateStoreIter,
};

pub struct HummockStorageCore {
    /// Mutable memtable.
    // memtable: Memtable,

    /// Read handle.
    read_version: Arc<RwLock<HummockReadVersion>>,

    /// Event sender.
    event_sender: mpsc::UnboundedSender<HummockEvent>,

    memory_limiter: Arc<MemoryLimiter>,

    hummock_version_reader: HummockVersionReader,
}

pub struct LocalHummockStorage {
    core: Arc<HummockStorageCore>,

    #[cfg(not(madsim))]
    tracing: Arc<risingwave_tracing::RwTracingService>,
}

<<<<<<< HEAD
impl HummockStorageCore {
    #[allow(clippy::too_many_arguments)]
=======
// Clone is only used for unit test
#[cfg(any(test, feature = "test"))]
impl Clone for LocalHummockStorage {
    fn clone(&self) -> Self {
        Self {
            core: self.core.clone(),
            #[cfg(not(madsim))]
            tracing: self.tracing.clone(),
        }
    }
}

impl HummockStorageCore {
>>>>>>> 7fbee0aa
    pub fn new(
        read_version: Arc<RwLock<HummockReadVersion>>,
        hummock_version_reader: HummockVersionReader,
        event_sender: mpsc::UnboundedSender<HummockEvent>,
        memory_limiter: Arc<MemoryLimiter>,
    ) -> Self {
        Self {
            read_version,
<<<<<<< HEAD
            hummock_meta_client,
            sstable_store: sstable_store.clone(),
            options,
            sstable_id_manager,
            #[cfg(not(madsim))]
            tracing,
            event_sender,
            memory_limiter,
            hummock_version_reader: HummockVersionReader::new(sstable_store, stats),
        };

        Ok(instance)
=======
            event_sender,
            memory_limiter,
            hummock_version_reader,
        }
>>>>>>> 7fbee0aa
    }

    /// See `HummockReadVersion::update` for more details.
    pub fn update(&self, info: VersionUpdate) {
        self.read_version.write().update(info)
    }

    pub async fn get_inner<'a>(
        &'a self,
        key: &'a [u8],
        epoch: u64,
        read_options: ReadOptions,
    ) -> StorageResult<Option<Bytes>> {
        let key_range = (Bound::Included(key.to_vec()), Bound::Included(key.to_vec()));

        let read_snapshot = read_filter_for_local(
            epoch,
            read_options.table_id,
            &key_range,
            self.read_version.clone(),
        )?;

        self.hummock_version_reader
            .get(key, epoch, read_options, read_snapshot)
            .await
    }

    pub async fn iter_inner(
        &self,
        key_range: (Bound<Vec<u8>>, Bound<Vec<u8>>),
        epoch: u64,
        read_options: ReadOptions,
    ) -> StorageResult<HummockStorageIterator> {
        let read_snapshot = read_filter_for_local(
            epoch,
            read_options.table_id,
            &key_range,
            self.read_version.clone(),
        )?;

        self.hummock_version_reader
            .iter(key_range, epoch, read_options, read_snapshot)
            .await
    }
}

impl StateStoreRead for LocalHummockStorage {
    type Iter = HummockStorageIterator;

    define_state_store_read_associated_type!();

    fn get<'a>(
        &'a self,
        key: &'a [u8],
        epoch: u64,
        read_options: ReadOptions,
    ) -> Self::GetFuture<'_> {
        self.core.get_inner(key, epoch, read_options)
    }

    fn iter(
        &self,
        key_range: (Bound<Vec<u8>>, Bound<Vec<u8>>),
        epoch: u64,
        read_options: ReadOptions,
    ) -> Self::IterFuture<'_> {
        let iter = self.core.iter_inner(key_range, epoch, read_options);
        #[cfg(not(madsim))]
        return iter.in_span(self.tracing.new_tracer("hummock_iter"));
        #[cfg(madsim)]
        iter
    }
}

impl StateStoreWrite for LocalHummockStorage {
    define_state_store_write_associated_type!();

    fn ingest_batch(
        &self,
        kv_pairs: Vec<(Bytes, StorageValue)>,
        delete_ranges: Vec<(Bytes, Bytes)>,
        write_options: WriteOptions,
    ) -> Self::IngestBatchFuture<'_> {
        async move {
            if kv_pairs.is_empty() && delete_ranges.is_empty() {
                return Ok(0);
            }

            let epoch = write_options.epoch;
            let table_id = write_options.table_id;

            let imm = SharedBufferBatch::build_shared_buffer_batch(
                epoch,
                kv_pairs,
                delete_ranges,
                table_id,
                Some(self.core.memory_limiter.as_ref()),
            )
            .await;
            let imm_size = imm.size();
            self.core
                .update(VersionUpdate::Staging(StagingData::ImmMem(imm.clone())));

            // insert imm to uploader
            self.core
                .event_sender
                .send(HummockEvent::ImmToUploader(imm))
                .unwrap();

            Ok(imm_size)
        }
    }
}

impl LocalStateStore for LocalHummockStorage {}

impl LocalHummockStorage {
<<<<<<< HEAD
    #[allow(clippy::too_many_arguments)]
=======
    #[cfg(any(test, feature = "test"))]
    pub fn for_test(
        sstable_store: SstableStoreRef,
        read_version: Arc<RwLock<HummockReadVersion>>,
        event_sender: mpsc::UnboundedSender<HummockEvent>,
    ) -> Self {
        Self::new(
            read_version,
            HummockVersionReader::new(sstable_store, Arc::new(StateStoreMetrics::unused())),
            event_sender,
            MemoryLimiter::unlimit(),
            #[cfg(not(madsim))]
            Arc::new(risingwave_tracing::RwTracingService::new()),
        )
    }

>>>>>>> 7fbee0aa
    pub fn new(
        read_version: Arc<RwLock<HummockReadVersion>>,
        hummock_version_reader: HummockVersionReader,
        event_sender: mpsc::UnboundedSender<HummockEvent>,
        memory_limiter: Arc<MemoryLimiter>,
        #[cfg(not(madsim))] tracing: Arc<risingwave_tracing::RwTracingService>,
    ) -> Self {
        let storage_core = HummockStorageCore::new(
            read_version,
            hummock_version_reader,
            event_sender,
            memory_limiter,
        );

        Self {
            core: Arc::new(storage_core),
            #[cfg(not(madsim))]
            tracing,
        }
    }

    /// See `HummockReadVersion::update` for more details.
    pub fn update(&self, info: VersionUpdate) {
        self.core.update(info)
    }

    pub fn read_version(&self) -> Arc<RwLock<HummockReadVersion>> {
        self.core.read_version.clone()
    }
}

pub type StagingDataIterator = OrderedMergeIteratorInner<
    HummockIteratorUnion<Forward, SharedBufferBatchIterator<Forward>, SstableIterator>,
>;
type HummockStorageIteratorPayload = UnorderedMergeIteratorInner<
    HummockIteratorUnion<
        Forward,
        StagingDataIterator,
        OrderedMergeIteratorInner<SstableIterator>,
        ConcatIteratorInner<SstableIterator>,
    >,
>;

pub struct HummockStorageIterator {
    inner: UserIterator<HummockStorageIteratorPayload>,
    metrics: Arc<StateStoreMetrics>,
}

impl StateStoreIter for HummockStorageIterator {
    type Item = (Bytes, Bytes);

    type NextFuture<'a> = impl Future<Output = StorageResult<Option<Self::Item>>> + Send + 'a;

    fn next(&mut self) -> Self::NextFuture<'_> {
        async {
            let iter = &mut self.inner;

            if iter.is_valid() {
                let kv = (
                    Bytes::copy_from_slice(iter.key()),
                    Bytes::copy_from_slice(iter.value()),
                );
                iter.next().await?;
                Ok(Some(kv))
            } else {
                Ok(None)
            }
        }
    }
}

impl HummockStorageIterator {
    pub fn new(
        inner: UserIterator<HummockStorageIteratorPayload>,
        metrics: Arc<StateStoreMetrics>,
    ) -> Self {
        Self { inner, metrics }
    }

    fn collect_local_statistic(&self, stats: &mut StoreLocalStatistic) {
        self.inner.collect_local_statistic(stats);
    }
}

impl Drop for HummockStorageIterator {
    fn drop(&mut self) {
        let mut stats = StoreLocalStatistic::default();
        self.collect_local_statistic(&mut stats);
        stats.report(&self.metrics);
    }
}<|MERGE_RESOLUTION|>--- conflicted
+++ resolved
@@ -32,7 +32,6 @@
 use crate::hummock::shared_buffer::shared_buffer_batch::{
     SharedBufferBatch, SharedBufferBatchIterator,
 };
-#[cfg(any(test, feature = "test"))]
 use crate::hummock::sstable_store::SstableStoreRef;
 use crate::hummock::store::version::{read_filter_for_local, HummockVersionReader};
 use crate::hummock::{MemoryLimiter, SstableIterator};
@@ -68,11 +67,6 @@
     #[cfg(not(madsim))]
     tracing: Arc<risingwave_tracing::RwTracingService>,
 }
-
-<<<<<<< HEAD
-impl HummockStorageCore {
-    #[allow(clippy::too_many_arguments)]
-=======
 // Clone is only used for unit test
 #[cfg(any(test, feature = "test"))]
 impl Clone for LocalHummockStorage {
@@ -86,7 +80,6 @@
 }
 
 impl HummockStorageCore {
->>>>>>> 7fbee0aa
     pub fn new(
         read_version: Arc<RwLock<HummockReadVersion>>,
         hummock_version_reader: HummockVersionReader,
@@ -95,25 +88,10 @@
     ) -> Self {
         Self {
             read_version,
-<<<<<<< HEAD
-            hummock_meta_client,
-            sstable_store: sstable_store.clone(),
-            options,
-            sstable_id_manager,
-            #[cfg(not(madsim))]
-            tracing,
-            event_sender,
-            memory_limiter,
-            hummock_version_reader: HummockVersionReader::new(sstable_store, stats),
-        };
-
-        Ok(instance)
-=======
             event_sender,
             memory_limiter,
             hummock_version_reader,
         }
->>>>>>> 7fbee0aa
     }
 
     /// See `HummockReadVersion::update` for more details.
@@ -231,9 +209,7 @@
 impl LocalStateStore for LocalHummockStorage {}
 
 impl LocalHummockStorage {
-<<<<<<< HEAD
     #[allow(clippy::too_many_arguments)]
-=======
     #[cfg(any(test, feature = "test"))]
     pub fn for_test(
         sstable_store: SstableStoreRef,
@@ -250,7 +226,6 @@
         )
     }
 
->>>>>>> 7fbee0aa
     pub fn new(
         read_version: Arc<RwLock<HummockReadVersion>>,
         hummock_version_reader: HummockVersionReader,
