// Copyright 2022 Singularity Data
//
// Licensed under the Apache License, Version 2.0 (the "License");
// you may not use this file except in compliance with the License.
// You may obtain a copy of the License at
//
// http://www.apache.org/licenses/LICENSE-2.0
//
// Unless required by applicable law or agreed to in writing, software
// distributed under the License is distributed on an "AS IS" BASIS,
// WITHOUT WARRANTIES OR CONDITIONS OF ANY KIND, either express or implied.
// See the License for the specific language governing permissions and
// limitations under the License.

use std::borrow::Cow;
use std::cmp::Ordering;
use std::collections::BTreeMap;
use std::marker::PhantomData;
use std::ops::RangeBounds;
use std::sync::Arc;

use async_stack_trace::StackTrace;
use futures::{pin_mut, Stream, StreamExt};
use futures_async_stream::try_stream;
use itertools::{izip, Itertools};
use risingwave_common::array::{Op, Row, StreamChunk, Vis};
use risingwave_common::buffer::Bitmap;
use risingwave_common::catalog::{ColumnDesc, TableId, TableOption};
use risingwave_common::error::RwError;
use risingwave_common::types::VirtualNode;
use risingwave_common::util::epoch::EpochPair;
use risingwave_common::util::ordered::{OrderedRowDeserializer, OrderedRowSerializer};
use risingwave_common::util::sort_util::OrderType;
use risingwave_hummock_sdk::key::{prefixed_range, range_of_prefix};
use risingwave_pb::catalog::Table;
use tracing::trace;

use super::mem_table::{MemTable, MemTableIter, RowOp};
use crate::error::{StorageError, StorageResult};
use crate::keyspace::StripPrefixIterator;
use crate::row_serde::row_serde_util::{
    deserialize_pk_with_vnode, serialize_pk, serialize_pk_with_vnode, streaming_deserialize,
};
use crate::storage_value::StorageValue;
use crate::store::{ReadOptions, WriteDelay, WriteOptions};
use crate::table::streaming_table::mem_table::MemTableError;
use crate::table::{compute_chunk_vnode, compute_vnode, DataTypes, Distribution};
use crate::{Keyspace, StateStore, StateStoreIter};

/// `StateTable` is the interface accessing relational data in KV(`StateStore`) with
/// row-based encoding.
#[derive(Clone)]
pub struct StateTable<S: StateStore> {
    /// buffer row operations.
    mem_table: MemTable,

    /// write into state store.
    keyspace: Keyspace<S>,

    /// Used for serializing the primary key.
    pk_serializer: OrderedRowSerializer,

    /// Used for deserializing the primary key. Debug-only for now.
    pk_deserializer: OrderedRowDeserializer,

    /// Datatypes of each column, used for deserializing the row.
    data_types: DataTypes,

    /// Indices of primary key.
    /// Note that the index is based on the all columns of the table, instead of the output ones.
    // FIXME: revisit constructions and usages.
    pk_indices: Vec<usize>,

    /// Indices of distribution key for computing vnode.
    /// Note that the index is based on the all columns of the table, instead of the output ones.
    // FIXME: revisit constructions and usages.
    dist_key_indices: Vec<usize>,

    /// Indices of distribution key for computing vnode.
    /// Note that the index is based on the primary key columns by `pk_indices`.
    dist_key_in_pk_indices: Vec<usize>,

    /// Virtual nodes that the table is partitioned into.
    ///
    /// Only the rows whose vnode of the primary key is in this set will be visible to the
    /// executor. The table will also check whether the written rows
    /// confirm to this partition.
    vnodes: Arc<Bitmap>,

    /// Used for catalog table_properties
    table_option: TableOption,

    /// If true, sanity check is disabled on this table.
    disable_sanity_check: bool,

    /// an optional column index which is the vnode of each row computed by the table's consistent
    /// hash distribution
    pub vnode_col_idx_in_pk: Option<usize>,

    value_indices: Vec<usize>,

    /// the epoch flush to the state store last time
    epoch: Option<EpochPair>,
}

// initialize
impl<S: StateStore> StateTable<S> {
    /// Create state table from table catalog and store.
    pub fn from_table_catalog(
        table_catalog: &Table,
        store: S,
        vnodes: Option<Arc<Bitmap>>,
    ) -> Self {
        let table_id = TableId::new(table_catalog.id);
        let table_columns: Vec<ColumnDesc> = table_catalog
            .columns
            .iter()
            .map(|col| col.column_desc.as_ref().unwrap().into())
            .collect();
        let order_types: Vec<OrderType> = table_catalog
            .pk
            .iter()
            .map(|col_order| {
                OrderType::from_prost(
                    &risingwave_pb::plan_common::OrderType::from_i32(col_order.order_type).unwrap(),
                )
            })
            .collect();
        let dist_key_indices: Vec<usize> = table_catalog
            .distribution_key
            .iter()
            .map(|dist_index| *dist_index as usize)
            .collect();

        let pk_indices = table_catalog
            .pk
            .iter()
            .map(|col_order| col_order.index as usize)
            .collect_vec();

        let dist_key_in_pk_indices = dist_key_indices
            .iter()
            .map(|&di| {
                pk_indices
                    .iter()
                    .position(|&pi| di == pi)
                    .unwrap_or_else(|| {
                        panic!(
                            "distribution key {:?} must be a subset of primary key {:?}",
                            dist_key_indices, pk_indices
                        )
                    })
            })
            .collect_vec();

        let keyspace = Keyspace::table_root(store, &table_id);
        let pk_serializer = OrderedRowSerializer::new(order_types.clone());

        let pk_data_types = pk_indices
            .iter()
            .map(|i| table_columns[*i].data_type.clone())
            .collect();
        let pk_deserializer = OrderedRowDeserializer::new(pk_data_types, order_types);

        let Distribution {
            dist_key_indices,
            vnodes,
        } = match vnodes {
            Some(vnodes) => Distribution {
                dist_key_indices,
                vnodes,
            },
            None => Distribution::fallback(),
        };

        let vnode_col_idx_in_pk = table_catalog
            .vnode_col_idx
            .as_ref()
            .and_then(|vnode_col_idx| {
                let vnode_col_idx = vnode_col_idx.index as usize;
                pk_indices.iter().position(|&i| vnode_col_idx == i)
            });
        let value_indices = table_catalog
            .value_indices
            .iter()
            .map(|val| *val as usize)
            .collect_vec();

        let data_types = value_indices
            .iter()
            .map(|idx| table_columns[*idx].data_type.clone())
            .collect();
        Self {
            mem_table: MemTable::new(),
            keyspace,
            pk_serializer,
            pk_deserializer,
            data_types,
            pk_indices: pk_indices.to_vec(),
            dist_key_indices,
            dist_key_in_pk_indices,
            vnodes,
            table_option: TableOption::build_table_option(table_catalog.get_properties()),
            disable_sanity_check: false,
            vnode_col_idx_in_pk,
            value_indices,
            epoch: None,
        }
    }

    /// Create a state table without distribution, used for unit tests.
    pub fn new_without_distribution(
        store: S,
        table_id: TableId,
        columns: Vec<ColumnDesc>,
        order_types: Vec<OrderType>,
        pk_indices: Vec<usize>,
    ) -> Self {
        let value_indices = (0..columns.len()).collect_vec();
        Self::new_with_distribution(
            store,
            table_id,
            columns,
            order_types,
            pk_indices,
            Distribution::fallback(),
            value_indices,
        )
    }

    /// Create a state table with given `value_indices`, used for unit tests.
    pub fn new_without_distribution_partial(
        store: S,
        table_id: TableId,
        columns: Vec<ColumnDesc>,
        order_types: Vec<OrderType>,
        pk_indices: Vec<usize>,
        value_indices: Vec<usize>,
    ) -> Self {
        Self::new_with_distribution(
            store,
            table_id,
            columns,
            order_types,
            pk_indices,
            Distribution::fallback(),
            value_indices,
        )
    }

    /// Create a state table with distribution specified with `distribution`. Should use
    /// `Distribution::fallback()` for tests.
    pub fn new_with_distribution(
        store: S,
        table_id: TableId,
        table_columns: Vec<ColumnDesc>,
        order_types: Vec<OrderType>,
        pk_indices: Vec<usize>,
        Distribution {
            dist_key_indices,
            vnodes,
        }: Distribution,
        value_indices: Vec<usize>,
    ) -> Self {
        let keyspace = Keyspace::table_root(store, &table_id);

        let pk_serializer = OrderedRowSerializer::new(order_types.clone());

        let pk_data_types = pk_indices
            .iter()
            .map(|i| table_columns[*i].data_type.clone())
            .collect();
        let pk_deserializer = OrderedRowDeserializer::new(pk_data_types, order_types);

        let data_types = value_indices
            .iter()
            .map(|idx| table_columns[*idx].data_type.clone())
            .collect();
        let dist_key_in_pk_indices = dist_key_indices
            .iter()
            .map(|&di| {
                pk_indices
                    .iter()
                    .position(|&pi| di == pi)
                    .unwrap_or_else(|| {
                        panic!(
                            "distribution key {:?} must be a subset of primary key {:?}",
                            dist_key_indices, pk_indices
                        )
                    })
            })
            .collect_vec();
        Self {
            mem_table: MemTable::new(),
            keyspace,
            pk_serializer,
            pk_deserializer,
            data_types,
            pk_indices,
            dist_key_indices,
            dist_key_in_pk_indices,
            vnodes,
            table_option: Default::default(),
            disable_sanity_check: false,
            vnode_col_idx_in_pk: None,
            value_indices,
            epoch: None,
        }
    }

    /// Disable sanity check on this storage table.
    pub fn disable_sanity_check(&mut self) {
        self.disable_sanity_check = true;
    }

    fn table_id(&self) -> TableId {
        self.keyspace.table_id()
    }

    /// get the newest epoch of the state store and panic if the `init_epoch()` has never be called
    pub fn init_epoch(&mut self, epoch: EpochPair) {
        match self.epoch {
            Some(prev_epoch) => {
                panic!(
                    "init the state table's epoch twice, table_id: {}, prev_epoch: {}, new_epoch: {}",
                    self.table_id(),
                    prev_epoch.curr,
                    epoch.curr
                )
            }
            None => {
                self.epoch = Some(epoch);
            }
        }
    }

    /// get the newest epoch of the state store and panic if the `init_epoch()` has never be called
    pub fn epoch(&self) -> u64 {
        self.epoch.unwrap_or_else(|| panic!("try to use state table's epoch, but the init_epoch() has not been called, table_id: {}", self.table_id())).curr
    }

    /// get the newest epoch of the state store and panic if the `init_epoch()` has never be called
    pub fn prev_epoch(&self) -> u64 {
        self.epoch.unwrap_or_else(|| panic!("try to use state table's epoch, but the init_epoch() has not been called, table_id: {}", self.table_id())).prev
    }

    /// Get the vnode value with given (prefix of) primary key
    fn compute_vnode(&self, pk_prefix: &Row) -> VirtualNode {
        let prefix_len = pk_prefix.0.len();
        if let Some(vnode_col_idx_in_pk) = self.vnode_col_idx_in_pk {
            let vnode = pk_prefix.0.get(vnode_col_idx_in_pk).unwrap();
            vnode.clone().unwrap().into_int16() as _
        } else {
            // For streaming, the given prefix must be enough to calculate the vnode
            assert!(self.dist_key_in_pk_indices.iter().all(|&d| d < prefix_len));
            compute_vnode(pk_prefix, &self.dist_key_in_pk_indices, &self.vnodes)
        }
    }

    // TODO: remove, should not be exposed to user
    pub fn pk_indices(&self) -> &[usize] {
        &self.pk_indices
    }

    pub fn is_dirty(&self) -> bool {
        self.mem_table.is_dirty()
    }

    fn get_read_option(&self, epoch: u64) -> ReadOptions {
        ReadOptions {
            epoch,
            table_id: Some(self.table_id()),
            retention_seconds: self.table_option.retention_seconds,
        }
    }
}

const ENABLE_SANITY_CHECK: bool = cfg!(debug_assertions);

// point get
impl<S: StateStore> StateTable<S> {
    /// Get a single row from state table.
    pub async fn get_row<'a>(&'a self, pk: &'a Row) -> StorageResult<Option<Row>> {
        let serialized_pk =
            serialize_pk_with_vnode(pk, &self.pk_serializer, self.compute_vnode(pk));
        let mem_table_res = self.mem_table.get_row_op(&serialized_pk);

        let read_options = self.get_read_option(self.epoch());
        match mem_table_res {
            Some(row_op) => match row_op {
                RowOp::Insert(row_bytes) => {
                    let row =
                        streaming_deserialize(&self.data_types, row_bytes.as_ref()).map_err(err)?;
                    Ok(Some(row))
                }
                RowOp::Delete(_) => Ok(None),
                RowOp::Update((_, row_bytes)) => {
                    let row =
                        streaming_deserialize(&self.data_types, row_bytes.as_ref()).map_err(err)?;
                    Ok(Some(row))
                }
            },
            None => {
                assert!(pk.size() <= self.pk_indices.len());
                let key_indices = (0..pk.size())
                    .into_iter()
                    .map(|index| self.pk_indices[index])
                    .collect_vec();
                if let Some(storage_row_bytes) = self
                    .keyspace
                    .get(
                        &serialized_pk,
                        self.dist_key_indices == key_indices,
                        read_options,
                    )
                    .await?
                {
                    let row = streaming_deserialize(&self.data_types, storage_row_bytes.as_ref())
                        .map_err(err)?;
                    Ok(Some(row))
                } else {
                    Ok(None)
                }
            }
        }
    }

    pub fn update_vnode_bitmap(&mut self, new_vnodes: Arc<Bitmap>) {
        assert!(
            !self.is_dirty(),
            "vnode bitmap should only be updated when state table is clean"
        );
        if self.dist_key_indices.is_empty() {
            assert_eq!(
                new_vnodes, self.vnodes,
                "should not update vnode bitmap for singleton table"
            );
        }
        self.vnodes = new_vnodes;
    }
}

// write
impl<S: StateStore> StateTable<S> {
    fn handle_mem_table_error(&self, e: MemTableError) {
        match e {
            MemTableError::Conflict { key, prev, new } => {
                let (vnode, key) = deserialize_pk_with_vnode(&key, &self.pk_deserializer).unwrap();
                panic!(
                    "mem-table operation conflicts! table_id: {}, vnode: {}, key: {:?}, prev: {}, new: {}",
                    self.table_id(),
                    vnode,
                    &key,
                    prev.debug_fmt(self.data_types.as_ref()),
                    new.debug_fmt(self.data_types.as_ref()),
                )
            }
        }
    }

    /// Insert a row into state table. Must provide a full row corresponding to the column desc of
    /// the table.
    pub fn insert(&mut self, value: Row) {
        let pk = value.by_indices(self.pk_indices());

        let key_bytes = serialize_pk_with_vnode(&pk, &self.pk_serializer, self.compute_vnode(&pk));
        let value_bytes = value.serialize(&self.value_indices);
        self.mem_table
            .insert(key_bytes, value_bytes)
            .unwrap_or_else(|e| self.handle_mem_table_error(e));
    }

    /// Delete a row from state table. Must provide a full row of old value corresponding to the
    /// column desc of the table.
    pub fn delete(&mut self, old_value: Row) {
        let pk = old_value.by_indices(self.pk_indices());
        let key_bytes = serialize_pk_with_vnode(&pk, &self.pk_serializer, self.compute_vnode(&pk));
        let value_bytes = old_value.serialize(&self.value_indices);
        self.mem_table
            .delete(key_bytes, value_bytes)
            .unwrap_or_else(|e| self.handle_mem_table_error(e));
    }

    /// Update a row. The old and new value should have the same pk.
    pub fn update(&mut self, old_value: Row, new_value: Row) {
        let old_pk = old_value.by_indices(self.pk_indices());
        let new_pk = new_value.by_indices(self.pk_indices());
        debug_assert_eq!(old_pk, new_pk);

        let new_key_bytes =
            serialize_pk_with_vnode(&new_pk, &self.pk_serializer, self.compute_vnode(&new_pk));

        self.mem_table
            .update(
                new_key_bytes,
                old_value.serialize(&self.value_indices),
                new_value.serialize(&self.value_indices),
            )
            .unwrap_or_else(|e| self.handle_mem_table_error(e));
    }

    /// Update or insert a row. If the row with the same pk exists, update it. Otherwise, insert it.
    pub fn upsert(&mut self, value: Row) {
        let pk = value.by_indices(self.pk_indices());
        let key_bytes = serialize_pk_with_vnode(&pk, &self.pk_serializer, self.compute_vnode(&pk));
        let value_bytes = value.serialize(&self.value_indices);
        self.mem_table.upsert(key_bytes, value_bytes);
    }

    /// Write batch with a `StreamChunk` which should have the same schema with the table.
    // allow(izip, which use zip instead of zip_eq)
    #[allow(clippy::disallowed_methods)]
    pub fn write_chunk(&mut self, chunk: StreamChunk) {
        let (chunk, op) = chunk.into_parts();

        let mut vnode_and_pks = vec![vec![]; chunk.capacity()];

        compute_chunk_vnode(&chunk, &self.dist_key_indices, &self.vnodes)
            .into_iter()
            .zip_eq(vnode_and_pks.iter_mut())
            .for_each(|(vnode, vnode_and_pk)| vnode_and_pk.extend(vnode.to_be_bytes()));
        let values = chunk.serialize();

        let chunk = chunk.reorder_columns(self.pk_indices());
        chunk
            .rows_with_holes()
            .zip_eq(vnode_and_pks.iter_mut())
            .for_each(|(r, vnode_and_pk)| {
                if let Some(r) = r {
                    self.pk_serializer.serialize_ref(r, vnode_and_pk);
                }
            });

        let (_, vis) = chunk.into_parts();
        match vis {
            Vis::Bitmap(vis) => {
                for ((op, key, value), vis) in izip!(op, vnode_and_pks, values).zip_eq(vis.iter()) {
                    if vis {
                        match op {
                            Op::Insert | Op::UpdateInsert => self.mem_table.insert(key, value),
                            Op::Delete | Op::UpdateDelete => self.mem_table.delete(key, value),
                        }
                        .unwrap_or_else(|e| self.handle_mem_table_error(e))
                    }
                }
            }
            Vis::Compact(_) => {
                for (op, key, value) in izip!(op, vnode_and_pks, values) {
                    match op {
                        Op::Insert | Op::UpdateInsert => self.mem_table.insert(key, value),
                        Op::Delete | Op::UpdateDelete => self.mem_table.delete(key, value),
                    }
                    .unwrap_or_else(|e| self.handle_mem_table_error(e))
                }
            }
        }
    }

    fn update_epoch(&mut self, new_epoch: EpochPair) {
        assert!(
            self.epoch() <= new_epoch.curr,
            "state table commit a committed epoch, table_id: {}, prev_epoch: {}, new_epoch: {}",
            self.table_id(),
            self.epoch(),
            new_epoch.curr
        );
        self.epoch = Some(new_epoch);
    }

<<<<<<< HEAD
    pub async fn commit(&mut self, new_epoch: u64) -> StorageResult<()> {
        if let Some(WriteDelay {
            duration,
            mut breaker,
        }) = self.keyspace.state_store().get_write_delay()
        {
            let sleep = tokio::time::sleep(duration);
            tokio::pin!(sleep);
            tokio::select! {
                _ = &mut sleep => {}
                _ = &mut breaker => {}
            }
        }
=======
    pub async fn commit(&mut self, new_epoch: EpochPair) -> StorageResult<()> {
        assert_eq!(self.epoch(), new_epoch.prev);
>>>>>>> 0aeddbb6
        let mem_table = std::mem::take(&mut self.mem_table).into_parts();
        self.batch_write_rows(mem_table, new_epoch.prev).await?;
        self.update_epoch(new_epoch);
        Ok(())
    }

    /// used for unit test, and do not need to assert epoch.
    pub async fn commit_for_test(&mut self, new_epoch: EpochPair) -> StorageResult<()> {
        let mem_table = std::mem::take(&mut self.mem_table).into_parts();
        self.batch_write_rows(mem_table, new_epoch.prev).await?;
        self.update_epoch(new_epoch);
        Ok(())
    }

    // TODO(st1page): maybe we should extract a pub struct to do it
    /// just specially used by those state table read-only and after the call the data
    /// in the epoch will be visible
    pub fn commit_no_data_expected(&mut self, new_epoch: EpochPair) {
        assert!(!self.is_dirty());
        self.update_epoch(new_epoch);
    }

    /// Write to state store.
    async fn batch_write_rows(
        &mut self,
        buffer: BTreeMap<Vec<u8>, RowOp>,
        epoch: u64,
    ) -> StorageResult<()> {
        let mut local = self.keyspace.start_write_batch(WriteOptions {
            epoch,
            table_id: self.table_id(),
        });
        for (pk, row_op) in buffer {
            match row_op {
                RowOp::Insert(row) => {
                    if ENABLE_SANITY_CHECK && !self.disable_sanity_check {
                        // If we want to insert a row, it should not exist in storage.
                        let storage_row = self
                            .keyspace
                            .get(&pk, false, self.get_read_option(epoch))
                            .await?;

                        // It's normal for some executors to fail this assert, you can use
                        // `.disable_sanity_check()` on state table to disable this check.
                        assert!(
                            storage_row.is_none(),
                            "overwriting an existing row:\nin-storage: {:?}\nto-be-written: {:?}",
                            storage_row.unwrap(),
                            row
                        );
                    }
                    local.put(pk, StorageValue::new_put(row));
                }
                RowOp::Delete(old_row) => {
                    if ENABLE_SANITY_CHECK && !self.disable_sanity_check {
                        // If we want to delete a row, it should exist in storage, and should
                        // have the same old_value as recorded.
                        let storage_row = self
                            .keyspace
                            .get(&pk, false, self.get_read_option(epoch))
                            .await?;
                        // It's normal for some executors to fail this assert, you can use
                        // `.disable_sanity_check()` on state table to disable this check.
                        assert!(storage_row.is_some(), "deleting an non-existing row");
                        assert!(
                            storage_row.as_ref().unwrap() == &old_row,
                            "inconsistent deletion:\nin-storage: {:?}\nold-value: {:?}",
                            storage_row.as_ref().unwrap(),
                            old_row
                        );
                    }
                    local.delete(pk);
                }
                RowOp::Update((old_row, new_row)) => {
                    if ENABLE_SANITY_CHECK && !self.disable_sanity_check {
                        // If we want to update a row, it should exist in storage, and should
                        // have the same old_value as recorded.
                        let storage_row = self
                            .keyspace
                            .get(&pk, false, self.get_read_option(epoch))
                            .await?;

                        // It's normal for some executors to fail this assert, you can use
                        // `.disable_sanity_check()` on state table to disable this check.
                        assert!(
                            storage_row.is_some(),
                            "update a non-existing row: {:?}",
                            old_row
                        );
                        assert!(
                            storage_row.as_ref().unwrap() == &old_row,
                            "value mismatch when updating row: {:?} != {:?}",
                            storage_row,
                            old_row
                        );
                    }
                    local.put(pk, StorageValue::new_put(new_row));
                }
            }
        }
        local.ingest().await?;
        Ok(())
    }
}

// Iterator functions
impl<S: StateStore> StateTable<S> {
    /// This function scans rows from the relational table.
    pub async fn iter(&self) -> StorageResult<RowStream<'_, S>> {
        self.iter_with_pk_prefix(Row::empty()).await
    }

    /// This function scans rows from the relational table with specific `pk_prefix`.
    pub async fn iter_with_pk_prefix<'a>(
        &'a self,
        pk_prefix: &'a Row,
    ) -> StorageResult<RowStream<'a, S>> {
        let (mem_table_iter, storage_iter_stream) =
            self.iter_inner(pk_prefix, self.epoch()).await?;

        let storage_iter = storage_iter_stream.into_stream();
        Ok(
            StateTableRowIter::new(mem_table_iter, storage_iter, self.data_types.clone())
                .into_stream()
                .map(Self::get_second),
        )
    }

    /// This function scans rows from the relational table with specific `pk_prefix`.
    pub async fn iter_prev_epoch_with_pk_prefix<'a>(
        &'a self,
        pk_prefix: &'a Row,
    ) -> StorageResult<RowStream<'a, S>> {
        let (mem_table_iter, storage_iter_stream) =
            self.iter_inner(pk_prefix, self.prev_epoch()).await?;

        let storage_iter = storage_iter_stream.into_stream();
        Ok(
            StateTableRowIter::new(mem_table_iter, storage_iter, self.data_types.clone())
                .into_stream()
                .map(Self::get_second),
        )
    }

    fn get_second<T, U>(arg: StorageResult<(T, U)>) -> StorageResult<U> {
        arg.map(|x| x.1)
    }

    /// This function scans rows from the relational table with specific `pk_prefix`, return both
    /// key and value.
    pub async fn iter_key_and_val<'a>(
        &'a self,
        pk_prefix: &'a Row,
    ) -> StorageResult<RowStreamWithPk<'a, S>> {
        let (mem_table_iter, storage_iter_stream) =
            self.iter_inner(pk_prefix, self.epoch()).await?;
        let storage_iter = storage_iter_stream.into_stream();

        Ok(
            StateTableRowIter::new(mem_table_iter, storage_iter, self.data_types.clone())
                .into_stream(),
        )
    }

    async fn iter_inner<'a>(
        &'a self,
        pk_prefix: &'a Row,
        epoch: u64,
    ) -> StorageResult<(MemTableIter<'_>, StorageIterInner<S>)> {
        let prefix_serializer = self.pk_serializer.prefix(pk_prefix.size());
        let encoded_prefix = serialize_pk(pk_prefix, &prefix_serializer);
        let encoded_key_range = range_of_prefix(&encoded_prefix);

        // We assume that all usages of iterating the state table only access a single vnode.
        // If this assertion fails, then something must be wrong with the operator implementation or
        // the distribution derivation from the optimizer.
        let vnode = self.compute_vnode(pk_prefix).to_be_bytes();
        let encoded_key_range_with_vnode = prefixed_range(encoded_key_range, &vnode);

        // Mem table iterator.
        let mem_table_iter = self.mem_table.iter(encoded_key_range_with_vnode.clone());

        // Storage iterator.
        let storage_iter = {
            // Construct prefix hint for prefix bloom filter.
            let pk_prefix_indices = &self.pk_indices[..pk_prefix.size()];
            let prefix_hint = {
                if self.dist_key_indices.is_empty() || self.dist_key_indices != pk_prefix_indices {
                    None
                } else {
                    Some([&vnode, &encoded_prefix[..]].concat())
                }
            };

            trace!(
                table_id = ?self.table_id(),
                ?prefix_hint, ?encoded_key_range_with_vnode, ?pk_prefix,
                dist_key_indices = ?self.dist_key_indices, ?pk_prefix_indices,
                "storage_iter_with_prefix"
            );

            StorageIterInner::<S>::new(
                &self.keyspace,
                prefix_hint,
                encoded_key_range_with_vnode,
                self.get_read_option(epoch),
                self.data_types.clone(),
            )
            .await?
        };
        Ok((mem_table_iter, storage_iter))
    }
}

pub type RowStream<'a, S: StateStore> = impl Stream<Item = StorageResult<Cow<'a, Row>>>;
pub type RowStreamWithPk<'a, S: StateStore> =
    impl Stream<Item = StorageResult<(Cow<'a, Vec<u8>>, Cow<'a, Row>)>>;

/// `StateTableRowIter` is able to read the just written data (uncommitted data).
/// It will merge the result of `mem_table_iter` and `state_store_iter`.
struct StateTableRowIter<'a, M, C> {
    mem_table_iter: M,
    storage_iter: C,
    _phantom: PhantomData<&'a ()>,
    /// Data type of each column, used for deserializing the row.
    data_types: DataTypes,
}

impl<'a, M, C> StateTableRowIter<'a, M, C>
where
    M: Iterator<Item = (&'a Vec<u8>, &'a RowOp)>,
    C: Stream<Item = StorageResult<(Vec<u8>, Row)>>,
{
    fn new(mem_table_iter: M, storage_iter: C, data_types: DataTypes) -> Self {
        Self {
            mem_table_iter,
            storage_iter,
            _phantom: PhantomData,
            data_types,
        }
    }

    /// This function scans kv pairs from the `shared_storage` and
    /// memory(`mem_table`) with optional pk_bounds. If a record exist in both `shared_storage` and
    /// `mem_table`, result `mem_table` is returned according to the operation(RowOp) on it.
    #[try_stream(ok = (Cow<'a, Vec<u8>>, Cow<'a, Row>), error = StorageError)]
    async fn into_stream(self) {
        let storage_iter = self.storage_iter.peekable();
        pin_mut!(storage_iter);

        let mut mem_table_iter = self.mem_table_iter.fuse().peekable();

        loop {
            match (storage_iter.as_mut().peek().await, mem_table_iter.peek()) {
                (None, None) => break,
                // The mem table side has come to an end, return data from the shared storage.
                (Some(_), None) => {
                    let (pk, row) = storage_iter.next().await.unwrap()?;
                    yield (Cow::Owned(pk), Cow::Owned(row))
                }
                // The stream side has come to an end, return data from the mem table.
                (None, Some(_)) => {
                    let (pk, row_op) = mem_table_iter.next().unwrap();
                    match row_op {
                        RowOp::Insert(row_bytes) | RowOp::Update((_, row_bytes)) => {
                            let row = streaming_deserialize(&self.data_types, row_bytes.as_ref())
                                .map_err(err)?;

                            yield (Cow::Borrowed(pk), Cow::Owned(row))
                        }
                        _ => {}
                    }
                }
                (Some(Ok((storage_pk, _))), Some((mem_table_pk, _))) => {
                    match storage_pk.cmp(mem_table_pk) {
                        Ordering::Less => {
                            // yield data from storage
                            let (pk, row) = storage_iter.next().await.unwrap()?;
                            yield (Cow::Owned(pk), Cow::Owned(row));
                        }
                        Ordering::Equal => {
                            // both memtable and storage contain the key, so we advance both
                            // iterators and return the data in memory.

                            let (pk, row_op) = mem_table_iter.next().unwrap();
                            let (_, old_row_in_storage) = storage_iter.next().await.unwrap()?;
                            match row_op {
                                RowOp::Insert(row_bytes) => {
                                    let row =
                                        streaming_deserialize(&self.data_types, row_bytes.as_ref())
                                            .map_err(err)?;

                                    yield (Cow::Borrowed(pk), Cow::Owned(row));
                                }
                                RowOp::Delete(_) => {}
                                RowOp::Update((old_row_bytes, new_row_bytes)) => {
                                    let old_row = streaming_deserialize(
                                        &self.data_types,
                                        old_row_bytes.as_ref(),
                                    )
                                    .map_err(err)?;
                                    let new_row = streaming_deserialize(
                                        &self.data_types,
                                        new_row_bytes.as_ref(),
                                    )
                                    .map_err(err)?;

                                    debug_assert!(old_row == old_row_in_storage);

                                    yield (Cow::Borrowed(pk), Cow::Owned(new_row));
                                }
                            }
                        }
                        Ordering::Greater => {
                            // yield data from mem table
                            let (pk, row_op) = mem_table_iter.next().unwrap();

                            match row_op {
                                RowOp::Insert(row_bytes) => {
                                    let row =
                                        streaming_deserialize(&self.data_types, row_bytes.as_ref())
                                            .map_err(err)?;

                                    yield (Cow::Borrowed(pk), Cow::Owned(row));
                                }
                                RowOp::Delete(_) => {}
                                RowOp::Update(_) => unreachable!(
                                    "memtable update should always be paired with a storage key"
                                ),
                            }
                        }
                    }
                }
                (Some(Err(_)), Some(_)) => {
                    // Throw the error.
                    return Err(storage_iter.next().await.unwrap().unwrap_err());
                }
            }
        }
    }
}

struct StorageIterInner<S: StateStore> {
    /// An iterator that returns raw bytes from storage.
    iter: StripPrefixIterator<S::Iter>,
    /// Data type of each column, used for deserializing the row.
    data_types: DataTypes,
}

impl<S: StateStore> StorageIterInner<S> {
    async fn new<R, B>(
        keyspace: &Keyspace<S>,
        prefix_hint: Option<Vec<u8>>,
        raw_key_range: R,
        read_options: ReadOptions,
        data_types: DataTypes,
    ) -> StorageResult<Self>
    where
        R: RangeBounds<B> + Send,
        B: AsRef<[u8]> + Send,
    {
        let iter = keyspace
            .iter_with_range(prefix_hint, raw_key_range, read_options)
            .await?;
        let iter = Self { iter, data_types };
        Ok(iter)
    }

    /// Yield a row with its primary key.
    #[try_stream(ok = (Vec<u8>, Row), error = StorageError)]
    async fn into_stream(mut self) {
        while let Some((key, value)) = self
            .iter
            .next()
            .stack_trace("storage_table_iter_next")
            .await?
        {
            let row = streaming_deserialize(&self.data_types, value.as_ref()).map_err(err)?;

            yield (key.to_vec(), row);
        }
    }
}

fn err(rw: impl Into<RwError>) -> StorageError {
    StorageError::StateTable(rw.into())
}<|MERGE_RESOLUTION|>--- conflicted
+++ resolved
@@ -567,8 +567,8 @@
         self.epoch = Some(new_epoch);
     }
 
-<<<<<<< HEAD
-    pub async fn commit(&mut self, new_epoch: u64) -> StorageResult<()> {
+    pub async fn commit(&mut self, new_epoch: EpochPair) -> StorageResult<()> {
+        assert_eq!(self.epoch(), new_epoch.prev);
         if let Some(WriteDelay {
             duration,
             mut breaker,
@@ -581,10 +581,6 @@
                 _ = &mut breaker => {}
             }
         }
-=======
-    pub async fn commit(&mut self, new_epoch: EpochPair) -> StorageResult<()> {
-        assert_eq!(self.epoch(), new_epoch.prev);
->>>>>>> 0aeddbb6
         let mem_table = std::mem::take(&mut self.mem_table).into_parts();
         self.batch_write_rows(mem_table, new_epoch.prev).await?;
         self.update_epoch(new_epoch);
