--- conflicted
+++ resolved
@@ -122,18 +122,6 @@
         ],
     );
 
-<<<<<<< HEAD
-    Box::new(MaterializeExecutor::for_test(
-        Box::new(source),
-        memory_state_store,
-        table_id,
-        arrangement_col_arrange_rules(),
-        column_ids,
-        1,
-        None,
-        100,
-    ))
-=======
     Box::new(
         MaterializeExecutor::for_test(
             Box::new(source),
@@ -142,10 +130,11 @@
             arrangement_col_arrange_rules(),
             column_ids,
             1,
+            None,
+            100,
         )
         .await,
     )
->>>>>>> 9be63c5a
 }
 
 /// Create a test source.
